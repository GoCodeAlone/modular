package modular

import (
	"reflect"
	"testing"
)

// TestNilServiceInstancePanic reproduces the nil pointer panic issue
// when interface-based matching encounters a service with nil Instance
func TestNilServiceInstancePanic(t *testing.T) {
	// Create a module that provides a service with nil Instance
	nilServiceModule := &nilServiceProviderModule{}

	// Create a module that requires an interface-based service
	consumerModule := &interfaceConsumerModule{}

	// Create app with proper logger to avoid other nil pointer issues
	logger := &mockTestLogger{}
	app := NewStdApplication(nil, logger)
	app.RegisterModule(nilServiceModule)
	app.RegisterModule(consumerModule)

	// This should not panic, even with nil service instance
	err := app.Init()
	if err != nil {
		t.Logf("Init error (expected due to nil service but should not panic): %v", err)
	}

	// Test should pass if no panic occurs
	t.Log("✅ No panic occurred during initialization with nil service instance")
}

// TestTypeImplementsInterfaceWithNil tests the typeImplementsInterface function with nil types
func TestTypeImplementsInterfaceWithNil(t *testing.T) {
	app := &StdApplication{}

	// Test with nil svcType (should not panic)
	interfaceType := reflect.TypeOf((*NilTestInterface)(nil)).Elem()
	result := app.typeImplementsInterface(nil, interfaceType)
	if result {
		t.Error("Expected false when svcType is nil")
	}

	// Test with nil interfaceType (should not panic)
	svcType := reflect.TypeOf("")
	result = app.typeImplementsInterface(svcType, nil)
	if result {
		t.Error("Expected false when interfaceType is nil")
	}

	// Test with both nil (should not panic)
	result = app.typeImplementsInterface(nil, nil)
	if result {
		t.Error("Expected false when both types are nil")
	}

	t.Log("✅ typeImplementsInterface handles nil types without panic")
}

// TestGetServicesByInterfaceWithNilService tests GetServicesByInterface with nil services
func TestGetServicesByInterfaceWithNilService(t *testing.T) {
	app := NewStdApplication(nil, nil)

	// Register a service with nil instance
	err := app.RegisterService("nilService", nil)
	if err != nil {
		t.Fatalf("Failed to register nil service: %v", err)
	}

	// This should not panic
	interfaceType := reflect.TypeOf((*NilTestInterface)(nil)).Elem()
<<<<<<< HEAD
	results := app.ServiceIntrospector().GetServicesByInterface(interfaceType)
=======
	results := app.GetServicesByInterface(interfaceType)
>>>>>>> 6e362119

	// Should return empty results, not panic
	if len(results) != 0 {
		t.Errorf("Expected no results for interface match with nil service, got %d", len(results))
	}

	t.Log("✅ GetServicesByInterface handles nil services without panic")
}

// Test interface for the tests
type NilTestInterface interface {
	TestMethod()
}

// nilServiceProviderModule provides a service with nil Instance
type nilServiceProviderModule struct{}

func (m *nilServiceProviderModule) Name() string {
	return "nil-service-provider"
}

func (m *nilServiceProviderModule) Init(app Application) error {
	return nil
}

func (m *nilServiceProviderModule) ProvidesServices() []ServiceProvider {
	return []ServiceProvider{{
		Name:     "nilService",
		Instance: nil, // Intentionally nil
	}}
}

// interfaceConsumerModule requires an interface-based service
type interfaceConsumerModule struct{}

func (m *interfaceConsumerModule) Name() string {
	return "interface-consumer"
}

func (m *interfaceConsumerModule) Init(app Application) error {
	return nil
}

func (m *interfaceConsumerModule) RequiresServices() []ServiceDependency {
	return []ServiceDependency{{
		Name:               "testService",
		MatchByInterface:   true,
		SatisfiesInterface: reflect.TypeOf((*NilTestInterface)(nil)).Elem(),
		Required:           false, // Make it optional to avoid required service errors
	}}
}<|MERGE_RESOLUTION|>--- conflicted
+++ resolved
@@ -69,11 +69,7 @@
 
 	// This should not panic
 	interfaceType := reflect.TypeOf((*NilTestInterface)(nil)).Elem()
-<<<<<<< HEAD
-	results := app.ServiceIntrospector().GetServicesByInterface(interfaceType)
-=======
 	results := app.GetServicesByInterface(interfaceType)
->>>>>>> 6e362119
 
 	// Should return empty results, not panic
 	if len(results) != 0 {
