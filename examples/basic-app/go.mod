--- conflicted
+++ resolved
@@ -5,11 +5,7 @@
 replace github.com/CrisisTextLine/modular => ../../
 
 require (
-<<<<<<< HEAD
-	github.com/GoCodeAlone/modular v1.4.0
-=======
 	github.com/CrisisTextLine/modular v1.6.0
->>>>>>> e1cd1125
 	github.com/go-chi/chi/v5 v5.2.2
 )
 
