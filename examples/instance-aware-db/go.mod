--- conflicted
+++ resolved
@@ -1,11 +1,6 @@
 module instance-aware-db
 
 go 1.24.2
-<<<<<<< HEAD
-
-toolchain go1.24.4
-=======
->>>>>>> 3290069e
 
 replace github.com/GoCodeAlone/modular => ../..
 
