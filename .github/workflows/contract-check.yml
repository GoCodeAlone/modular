--- conflicted
+++ resolved
@@ -22,9 +22,6 @@
   contract-check:
     name: API Contract Check
     runs-on: ubuntu-latest
-    outputs:
-      has_changes: ${{ steps.contract-diff.outputs.has_changes }}
-      breaking_changes: ${{ steps.contract-diff.outputs.breaking_changes }}
     steps:
       - name: Checkout PR code
         uses: actions/checkout@v5
@@ -38,135 +35,83 @@
           check-latest: true
           cache: true
 
-      - name: Build modcli (PR workspace)
+      - name: Build modcli
         run: |
           cd cmd/modcli
           go build -o modcli
 
-      - name: Extract contracts (main & PR) using worktree
-        run: |
-          set -euo pipefail
-          mkdir -p artifacts/contracts/main artifacts/contracts/pr
-          echo "==> Preparing worktree for origin/main"
-          git fetch origin main --quiet
-          MAIN_SHA=$(git rev-parse origin/main)
-          echo "Main commit: $MAIN_SHA"
-          git worktree add --quiet main-worktree "$MAIN_SHA"
-
-          echo "==> Building modcli in main worktree"
-          # Build from the worktree root using explicit package path to avoid the previous relative path ambiguity
-          # Previous attempt invoked `go build ./cmd/modcli` from the worktree root which led Go to infer an import path
-          # containing the directory name (…/main-worktree/…), causing: "main module (...) does not contain package .../main-worktree/cmd/modcli".
-          # Building from inside the package directory avoids that path misinterpretation.
-          ( cd main-worktree/cmd/modcli && go build -o modcli . ) || { echo "Failed to build modcli in main worktree"; exit 1; }
-
-          echo "==> Checking for contract subcommand in main"
-          if ( cd main-worktree/cmd/modcli && ./modcli --help 2>&1 | grep -q "contract" ); then
-            echo "Contract subcommand FOUND in main; performing baseline extraction"
-            echo "baseline_has_contract=true" >> $GITHUB_ENV
-            echo "==> Extracting contracts from origin/main snapshot"
-            ( cd main-worktree && ./cmd/modcli/modcli contract extract . -o ../artifacts/contracts/main/core.json || echo "Failed core framework extraction (main)" )
-            for module_dir in main-worktree/modules/*/; do
-              if [ -f "$module_dir/go.mod" ]; then
-                name=$(basename "$module_dir")
-                echo "Extracting (main) module: $name"
-                ( cd main-worktree && ./cmd/modcli/modcli contract extract "./modules/$name" -o "../artifacts/contracts/main/${name}.json" || echo "Failed to extract $name (main)" )
-              fi
-            done
-          else
-            echo "Contract subcommand NOT present on main; skipping baseline extraction (will treat as no-op diff)"
-            echo "baseline_has_contract=false" >> $GITHUB_ENV
-          fi
-
-          echo "==> Rebuilding modcli in PR workspace"
-          ( cd cmd/modcli && go build -o modcli )
-
-          echo "==> Extracting contracts from PR (current) workspace"
-          ./cmd/modcli/modcli contract extract . -o artifacts/contracts/pr/core.json || echo "Failed core framework extraction (pr)"
+      - name: Extract contracts from main branch
+        run: |
+          git checkout origin/main
+          mkdir -p artifacts/contracts/main
+          
+          # Extract core framework contract
+          ./cmd/modcli/modcli contract extract . -o artifacts/contracts/main/core.json
+          
+          # Extract contracts for all modules
           for module_dir in modules/*/; do
+            module_name=$(basename "$module_dir")
             if [ -f "$module_dir/go.mod" ]; then
-              name=$(basename "$module_dir")
-              echo "Extracting (pr) module: $name"
-              ./cmd/modcli/modcli contract extract "./modules/$name" -o "artifacts/contracts/pr/${name}.json" || echo "Failed to extract $name (pr)" 
-            fi
-          done
-
-          echo "==> Cleaning up worktree"
-          git worktree remove --force main-worktree || echo "Worktree removal failed (non-fatal)"
+              echo "Extracting contract for module: $module_name"
+              ./cmd/modcli/modcli contract extract "./$module_dir" -o "artifacts/contracts/main/${module_name}.json" || echo "Failed to extract $module_name"
+            fi
+          done
+
+      - name: Checkout PR branch
+        run: |
+          git checkout ${{ github.head_ref }}
+
+      - name: Extract contracts from PR branch
+        run: |
+          mkdir -p artifacts/contracts/pr
+          
+          # Extract core framework contract
+          ./cmd/modcli/modcli contract extract . -o artifacts/contracts/pr/core.json
+          
+          # Extract contracts for all modules
+          for module_dir in modules/*/; do
+            module_name=$(basename "$module_dir")
+            if [ -f "$module_dir/go.mod" ]; then
+              echo "Extracting contract for module: $module_name"
+              ./cmd/modcli/modcli contract extract "./$module_dir" -o "artifacts/contracts/pr/${module_name}.json" || echo "Failed to extract $module_name"
+            fi
+          done
 
       - name: Compare contracts and generate diffs
         id: contract-diff
         run: |
           mkdir -p artifacts/diffs
+          
           breaking_changes=false
           has_changes=false
-
-          if [ "${baseline_has_contract:-false}" = "false" ]; then
-            echo "Baseline lacks contract extraction capability; marking check as passed (no baseline to diff)."
-            echo 'has_changes=false' >> $GITHUB_OUTPUT
-            echo 'breaking_changes=false' >> $GITHUB_OUTPUT
-            echo '{"notice":"baseline main branch lacks contract command; diff skipped"}' > artifacts/diffs/summary.json
-            exit 0
-          fi
-
-          # Helper: evaluate diff json for additions/modifications to mark has_changes
-          eval_has_changes() {
-            local json_file="$1"
-            if [ -f "$json_file" ]; then
-              # Using jq to read summary counts; jq is available on ubuntu-latest
-              if command -v jq >/dev/null 2>&1; then
-                local adds mods breaks
-                adds=$(jq -r '.Summary.TotalAdditions // 0' "$json_file" 2>/dev/null || echo 0)
-                mods=$(jq -r '.Summary.TotalModifications // 0' "$json_file" 2>/dev/null || echo 0)
-                breaks=$(jq -r '.Summary.TotalBreakingChanges // 0' "$json_file" 2>/dev/null || echo 0)
-                if [ "${adds}" != "0" ] || [ "${mods}" != "0" ] || [ "${breaks}" != "0" ]; then
-                  has_changes=true
-                fi
-                # If any breaking changes found ensure breaking_changes flag propagates (defensive)
-                if [ "${breaks}" != "0" ]; then
-                  breaking_changes=true
-                fi
-              else
-                echo "jq not found; skipping fine-grained change detection for $json_file" >&2
-              fi
-            fi
-          }
-
+          
           # Compare core framework
           if [ -f "artifacts/contracts/main/core.json" ] && [ -f "artifacts/contracts/pr/core.json" ]; then
             echo "Comparing core framework contract..."
-            set +e
-            ./cmd/modcli/modcli contract compare artifacts/contracts/main/core.json artifacts/contracts/pr/core.json -o artifacts/diffs/core.json --format=markdown > artifacts/diffs/core.md 2>/dev/null
-            exit_code=$?
-            set -e
-            if [ $exit_code -eq 0 ]; then
-              echo "Core framework: No breaking changes exit code"
+            if ./cmd/modcli/modcli contract compare artifacts/contracts/main/core.json artifacts/contracts/pr/core.json -o artifacts/diffs/core.json --format=markdown > artifacts/diffs/core.md 2>/dev/null; then
+              echo "Core framework: No breaking changes"
             else
-              echo "Core framework: Breaking changes detected (exit code $exit_code)!"
+              echo "Core framework: Breaking changes detected!"
               breaking_changes=true
-            fi
-            eval_has_changes artifacts/diffs/core.json
+              has_changes=true
+            fi
           fi
-
+          
           # Compare all modules
           for module_dir in modules/*/; do
             module_name=$(basename "$module_dir")
             if [ -f "artifacts/contracts/main/${module_name}.json" ] && [ -f "artifacts/contracts/pr/${module_name}.json" ]; then
               echo "Comparing module: $module_name"
-              set +e
-              ./cmd/modcli/modcli contract compare "artifacts/contracts/main/${module_name}.json" "artifacts/contracts/pr/${module_name}.json" -o "artifacts/diffs/${module_name}.json" --format=markdown > "artifacts/diffs/${module_name}.md" 2>/dev/null
-              exit_code=$?
-              set -e
-              if [ $exit_code -eq 0 ]; then
-                echo "Module $module_name: No breaking changes exit code"
+              if ./cmd/modcli/modcli contract compare "artifacts/contracts/main/${module_name}.json" "artifacts/contracts/pr/${module_name}.json" -o "artifacts/diffs/${module_name}.json" --format=markdown > "artifacts/diffs/${module_name}.md" 2>/dev/null; then
+                echo "Module $module_name: No breaking changes"
               else
-                echo "Module $module_name: Breaking changes detected (exit code $exit_code)!"
+                echo "Module $module_name: Breaking changes detected!"
                 breaking_changes=true
+                has_changes=true
               fi
-              eval_has_changes "artifacts/diffs/${module_name}.json"
-            fi
-          done
-
+            fi
+          done
+          
           echo "breaking_changes=$breaking_changes" >> $GITHUB_OUTPUT
           echo "has_changes=$has_changes" >> $GITHUB_OUTPUT
 
@@ -178,79 +123,74 @@
           path: artifacts/
           retention-days: 30
 
-      - name: Summary (baseline missing notice)
-        run: |
-          if [ "${baseline_has_contract:-false}" = "false" ]; then
-            echo "## API Contract Check" >> $GITHUB_STEP_SUMMARY
-            echo "Baseline (origin/main) lacks contract subcommand; diff skipped. This is expected until main includes the CLI feature." >> $GITHUB_STEP_SUMMARY
-          fi
-
       - name: Generate contract summary
         id: summary
+        if: steps.contract-diff.outputs.has_changes == 'true'
         run: |
           echo "## 📋 API Contract Changes Summary" > contract-summary.md
           echo "" >> contract-summary.md
-          if [ "${{ steps.contract-diff.outputs.has_changes }}" == "true" ]; then
-            if [ "${{ steps.contract-diff.outputs.breaking_changes }}" == "true" ]; then
-              echo "⚠️ **WARNING: This PR contains breaking API changes!**" >> contract-summary.md
-              echo "" >> contract-summary.md
-            else
-              echo "✅ **No breaking changes detected - only additions and non-breaking modifications**" >> contract-summary.md
-              echo "" >> contract-summary.md
-            fi
-            echo "### Changed Components:" >> contract-summary.md
-            echo "" >> contract-summary.md
-            if [ -f "artifacts/diffs/core.md" ] && [ -s "artifacts/diffs/core.md" ]; then
-              echo "#### Core Framework" >> contract-summary.md
-              echo "" >> contract-summary.md
-              cat artifacts/diffs/core.md >> contract-summary.md
-              echo "" >> contract-summary.md
-            fi
-            for diff_file in artifacts/diffs/*.md; do
-              if [ -f "$diff_file" ] && [ -s "$diff_file" ]; then
-                module_name=$(basename "$diff_file" .md)
-                if [ "$module_name" != "core" ]; then
-                  echo "#### Module: $module_name" >> contract-summary.md
-                  echo "" >> contract-summary.md
-                  cat "$diff_file" >> contract-summary.md
-                  echo "" >> contract-summary.md
-                fi
+          
+          if [ "${{ steps.contract-diff.outputs.breaking_changes }}" == "true" ]; then
+            echo "⚠️ **WARNING: This PR contains breaking API changes!**" >> contract-summary.md
+            echo "" >> contract-summary.md
+          else
+            echo "✅ **No breaking changes detected - only additions and non-breaking modifications**" >> contract-summary.md
+            echo "" >> contract-summary.md
+          fi
+          
+          echo "### Changed Components:" >> contract-summary.md
+          echo "" >> contract-summary.md
+          
+          # Add core framework diff if it exists
+          if [ -f "artifacts/diffs/core.md" ] && [ -s "artifacts/diffs/core.md" ]; then
+            echo "#### Core Framework" >> contract-summary.md
+            echo "" >> contract-summary.md
+            cat artifacts/diffs/core.md >> contract-summary.md
+            echo "" >> contract-summary.md
+          fi
+          
+          # Add module diffs
+          for diff_file in artifacts/diffs/*.md; do
+            if [ -f "$diff_file" ] && [ -s "$diff_file" ]; then
+              module_name=$(basename "$diff_file" .md)
+              if [ "$module_name" != "core" ]; then
+                echo "#### Module: $module_name" >> contract-summary.md
+                echo "" >> contract-summary.md
+                cat "$diff_file" >> contract-summary.md
+                echo "" >> contract-summary.md
               fi
-            done
-            echo "### Artifacts" >> contract-summary.md
-            echo "" >> contract-summary.md
-            echo "📁 Full contract diffs and JSON artifacts are available in the [workflow artifacts](${{ github.server_url }}/${{ github.repository }}/actions/runs/${{ github.run_id }})." >> contract-summary.md
-          else
-            echo "✅ No API surface changes detected relative to main." >> contract-summary.md
-            echo "" >> contract-summary.md
-            echo "This automated check examined exported types, functions, methods, and interfaces for the core framework and all modules." >> contract-summary.md
-            echo "" >> contract-summary.md
-            echo "If you expected API changes, ensure exported identifiers have the correct casing and that the contract extraction tool supports the new patterns." >> contract-summary.md
-          fi
-
-<<<<<<< HEAD
-      - name: Comment PR with contract results
-=======
+            fi
+          done
+          
+          echo "### Artifacts" >> contract-summary.md
+          echo "" >> contract-summary.md
+          echo "📁 Full contract diffs and JSON artifacts are available in the [workflow artifacts](${{ github.server_url }}/${{ github.repository }}/actions/runs/${{ github.run_id }})." >> contract-summary.md
+
       - name: Comment PR with contract changes
         if: steps.contract-diff.outputs.has_changes == 'true'
->>>>>>> 6e362119
         uses: actions/github-script@v8
         with:
           script: |
             const fs = require('fs');
             const path = 'contract-summary.md';
+            
             if (fs.existsSync(path)) {
               const summary = fs.readFileSync(path, 'utf8');
+              
+              // Find existing contract comment
               const { data: comments } = await github.rest.issues.listComments({
                 owner: context.repo.owner,
                 repo: context.repo.repo,
                 issue_number: context.payload.pull_request.number,
               });
-              const botComment = comments.find(comment =>
-                comment.user.type === 'Bot' &&
+              
+              const botComment = comments.find(comment => 
+                comment.user.type === 'Bot' && 
                 comment.body.includes('📋 API Contract Changes Summary')
               );
+              
               if (botComment) {
+                // Update existing comment
                 await github.rest.issues.updateComment({
                   owner: context.repo.owner,
                   repo: context.repo.repo,
@@ -258,6 +198,7 @@
                   body: summary
                 });
               } else {
+                // Create new comment
                 await github.rest.issues.createComment({
                   owner: context.repo.owner,
                   repo: context.repo.repo,
@@ -278,12 +219,12 @@
           echo "4. Communicating breaking changes to users"
           exit 1
 
+  # Success job that only runs if contract check passes or no changes
   contract-passed:
     name: API Contract Passed
     runs-on: ubuntu-latest
     needs: contract-check
-    # Only report pass if the contract-check job itself succeeded. Previous condition could mask early failures.
-    if: ${{ needs.contract-check.result == 'success' }}
+    if: always() && (needs.contract-check.result == 'success' || needs.contract-check.outputs.has_changes != 'true')
     steps:
       - name: Contract check passed
         run: |
