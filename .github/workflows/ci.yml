--- conflicted
+++ resolved
@@ -33,67 +33,20 @@
         run: |
           go mod download
           go mod verify
-      - name: Run tests with coverage (race) and always produce JSON
-        id: unit_tests
+      - name: Run tests with coverage (race)
         run: |
-          set -euo pipefail
           export CGO_ENABLED=1
           export GORACE=halt_on_error=1
-          # First pass: standard race run (no coverage) just to surface issues quickly; don't stop pipeline on failure yet
-          set +e
           go test -race ./... -v
-          RACE_STATUS=$?
-          set -e
-          # Second pass: coverage + JSON (allow failures but still emit report.json)
-          set +e
-          go test -coverprofile=coverage.txt -covermode=atomic -json ./... > report.json
-          COV_STATUS=$?
-          set -e
-          # If coverage run failed AND coverage.txt missing or empty, attempt per-package collection as best-effort
-          if [ "$COV_STATUS" -ne 0 ]; then
-            if [ ! -s coverage.txt ]; then
-              echo "Attempting fallback per-package coverage collection" >&2
-              rm -f coverage.txt || true
-              echo 'mode: atomic' > coverage.txt
-              # Iterate packages; skip ones that previously crashed (still produce partial coverage)
-              for pkg in $(go list ./...); do
-                echo "Collecting coverage for $pkg" >&2
-                go test -race -covermode=atomic -coverprofile=tmp.cov -json $pkg >> report.json 2>/dev/null || true
-                if [ -f tmp.cov ]; then
-                  # Append without repeating mode line
-                  tail -n +2 tmp.cov >> coverage.txt || true
-                  rm -f tmp.cov
-                fi
-              done
-              # If only mode line present (no real data), remove file to avoid uploading empty coverage
-              if [ "$(wc -l < coverage.txt)" -le 1 ]; then
-                echo "No substantive coverage collected; removing coverage.txt" >&2
-                rm -f coverage.txt
-              fi
-            fi
-          fi
-          echo "race_status=$RACE_STATUS" >> $GITHUB_OUTPUT
-          echo "cov_status=$COV_STATUS" >> $GITHUB_OUTPUT
-        continue-on-error: true
-      - name: Fail unit tests if any step failed
-        if: ${{ steps.unit_tests.outputs.race_status != '0' || steps.unit_tests.outputs.cov_status != '0' }}
-        run: |
-          echo "Race test status: ${{ steps.unit_tests.outputs.race_status }}" >&2
-          echo "Coverage test status: ${{ steps.unit_tests.outputs.cov_status }}" >&2
-          exit 1
+          go test -race -v -coverprofile=coverage.txt -covermode=atomic -json ./... >> report.json
       - name: Upload coverage reports to Codecov (unit)
-<<<<<<< HEAD
-        if: ${{ hashFiles('coverage.txt') != '' }}
-=======
->>>>>>> 6e362119
         uses: codecov/codecov-action@5a1091511ad55cbe89839c7260b706298ca349f7 # v5.5.0 pinned
         with:
           token: ${{ secrets.CODECOV_TOKEN }}
-          slug: GoCodeAlone/modular
+          slug: CrisisTextLine/modular
           files: coverage.txt
           flags: unit
       - name: Upload unit coverage artifact
-        if: ${{ hashFiles('coverage.txt') != '' }}
         # Make the raw Go coverage profile available for the merge job
         uses: actions/upload-artifact@v4
         with:
@@ -104,9 +57,7 @@
       - name: CTRF Test Output
         run: |
           go install github.com/ctrf-io/go-ctrf-json-reporter/cmd/go-ctrf-json-reporter@latest
-          # Guard if report.json somehow missing
-          if [ ! -f report.json ]; then echo '{}' > report.json; fi
-          cat report.json | go-ctrf-json-reporter -o report.ctrf.json || echo 'CTRF conversion failed'
+          cat report.json | go-ctrf-json-reporter -o report.ctrf.json
         if: always()
 
       # https://github.com/ctrf-io/github-test-reporter
@@ -143,7 +94,7 @@
         uses: codecov/codecov-action@5a1091511ad55cbe89839c7260b706298ca349f7 # v5.5.0 pinned
         with:
           token: ${{ secrets.CODECOV_TOKEN }}
-          slug: GoCodeAlone/modular
+          slug: CrisisTextLine/modular
           directory: cmd/modcli/
           files: cli-coverage.txt
           flags: cli
@@ -186,7 +137,7 @@
           # Optional: version of golangci-lint to use in form of v1.2 or v1.2.3 or `latest` to use the latest version
           version: latest
           only-new-issues: true
-          args: -c .golangci.yml
+          args: -c .golangci.github.yml
 
   merge-coverage:
     name: Merge Unit/CLI/BDD Coverage
@@ -242,7 +193,7 @@
         uses: codecov/codecov-action@5a1091511ad55cbe89839c7260b706298ca349f7 # v5.5.0 pinned
         with:
           token: ${{ secrets.CODECOV_TOKEN }}
-          slug: GoCodeAlone/modular
+          slug: CrisisTextLine/modular
           files: total-coverage.txt
           flags: total
           fail_ci_if_error: true