--- conflicted
+++ resolved
@@ -1578,25 +1578,15 @@
 	modulePath := fmt.Sprintf("example.com/%s", options.PackageName)
 	goModContent := fmt.Sprintf(`module %s
 
-	go 1.25
-
-<<<<<<< HEAD
+go 1.25
+
 require (
 	github.com/GoCodeAlone/modular v1.6.0
-	github.com/stretchr/testify v1.10.0
+	github.com/stretchr/testify v1.11.0
 )
 
 replace github.com/GoCodeAlone/modular => ../../../../../../
 `, modulePath)
-=======
-	require (
-		github.com/CrisisTextLine/modular v1.6.0
-		github.com/stretchr/testify v1.11.0
-	)
-
-	replace github.com/CrisisTextLine/modular => ../../../../../../
-	`, modulePath)
->>>>>>> 25795ce2
 	err := os.WriteFile(goModPath, []byte(goModContent), 0600)
 	if err != nil {
 		return fmt.Errorf("failed to write golden go.mod file: %w", err)
