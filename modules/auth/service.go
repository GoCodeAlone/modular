package auth

import (
	"context"
	"crypto/rand"
	"encoding/hex"
	"encoding/json"
	"fmt"
	"io"
	"net/http"
	"strings"
	"sync/atomic"
	"time"
	"unicode"

	"github.com/CrisisTextLine/modular"
	cloudevents "github.com/cloudevents/sdk-go/v2"
	"github.com/golang-jwt/jwt/v5"
	"golang.org/x/crypto/bcrypt"
	"golang.org/x/oauth2"
)

// EventEmitter interface for emitting auth events
type EventEmitter interface {
	EmitEvent(ctx context.Context, event cloudevents.Event) error
}

// Service implements the AuthService interface
type Service struct {
	config        *Config
	userStore     UserStore
	sessionStore  SessionStore
	oauth2Configs map[string]*oauth2.Config
	tokenCounter  int64        // Add counter to ensure unique tokens
	eventEmitter  EventEmitter // For emitting events
}

// NewService creates a new authentication service
func NewService(config *Config, userStore UserStore, sessionStore SessionStore) *Service {
	s := &Service{
		config:        config,
		userStore:     userStore,
		sessionStore:  sessionStore,
		oauth2Configs: make(map[string]*oauth2.Config),
	}

	// Initialize OAuth2 configurations if providers exist
	if len(config.OAuth2.Providers) > 0 {
		for name, provider := range config.OAuth2.Providers {
			s.oauth2Configs[name] = &oauth2.Config{
				ClientID:     provider.ClientID,
				ClientSecret: provider.ClientSecret,
				RedirectURL:  provider.RedirectURL,
				Scopes:       provider.Scopes,
				Endpoint: oauth2.Endpoint{
					AuthURL:  provider.AuthURL,
					TokenURL: provider.TokenURL,
				},
			}
		}
	}

	return s
}

// SetEventEmitter sets the event emitter for this service
func (s *Service) SetEventEmitter(emitter EventEmitter) {
	s.eventEmitter = emitter
}

// emitEvent is a helper method to emit events if an emitter is available
func (s *Service) emitEvent(ctx context.Context, eventType string, data interface{}, metadata map[string]interface{}) {
	if s.eventEmitter != nil {
		// Use the modular framework's NewCloudEvent to ensure proper CloudEvent format
		event := modular.NewCloudEvent(eventType, "auth-service", data, metadata)
		_ = s.eventEmitter.EmitEvent(ctx, event)
	}
}

// GenerateToken creates a new JWT token pair
func (s *Service) GenerateToken(userID string, customClaims map[string]interface{}) (*TokenPair, error) {
	now := time.Now()
	// Add atomic counter to ensure uniqueness
	counter := atomic.AddInt64(&s.tokenCounter, 1)

	// Generate access token
	accessClaims := jwt.MapClaims{
		"user_id": userID,
		"type":    "access",
		"iat":     now.Unix(),
		"exp":     now.Add(s.config.JWT.GetJWTExpiration()).Unix(),
		"counter": counter, // Add counter to make tokens unique
	}

	if s.config.JWT.Issuer != "" {
		accessClaims["iss"] = s.config.JWT.Issuer
	}
	accessClaims["sub"] = userID

	// Add custom claims
	for key, value := range customClaims {
		accessClaims[key] = value
	}

	accessToken := jwt.NewWithClaims(jwt.SigningMethodHS256, accessClaims)
	accessTokenString, err := accessToken.SignedString([]byte(s.config.JWT.Secret))
	if err != nil {
		return nil, fmt.Errorf("failed to sign access token: %w", err)
	}

	// Generate refresh token with different counter
	refreshCounter := atomic.AddInt64(&s.tokenCounter, 1)
	refreshClaims := jwt.MapClaims{
		"user_id": userID,
		"type":    "refresh",
		"iat":     now.Unix(),
		"exp":     now.Add(s.config.JWT.GetJWTRefreshExpiration()).Unix(),
		"counter": refreshCounter, // Different counter for refresh token
	}

	if s.config.JWT.Issuer != "" {
		refreshClaims["iss"] = s.config.JWT.Issuer
	}
	refreshClaims["sub"] = userID

	refreshToken := jwt.NewWithClaims(jwt.SigningMethodHS256, refreshClaims)
	refreshTokenString, err := refreshToken.SignedString([]byte(s.config.JWT.Secret))
	if err != nil {
		return nil, fmt.Errorf("failed to sign refresh token: %w", err)
	}

	expiresAt := now.Add(s.config.JWT.GetJWTExpiration())

	tokenPair := &TokenPair{
		AccessToken:  accessTokenString,
		RefreshToken: refreshTokenString,
		TokenType:    "Bearer",
		ExpiresIn:    int64(s.config.JWT.GetJWTExpiration().Seconds()),
		ExpiresAt:    expiresAt,
	}

	// Emit token generated event
	s.emitEvent(context.Background(), EventTypeTokenGenerated, map[string]interface{}{
		"userID":    userID,
		"expiresAt": expiresAt,
	}, map[string]interface{}{
		"counter": counter,
	})

	return tokenPair, nil
}

// ValidateToken validates a JWT token and returns the claims
func (s *Service) ValidateToken(tokenString string) (*Claims, error) {
	token, err := jwt.Parse(tokenString, func(token *jwt.Token) (interface{}, error) {
		if _, ok := token.Method.(*jwt.SigningMethodHMAC); !ok {
			return nil, fmt.Errorf("%w: %v", ErrUnexpectedSigningMethod, token.Header["alg"])
		}
		return []byte(s.config.JWT.Secret), nil
	})

	if err != nil {
		if strings.Contains(err.Error(), "token is expired") {
			// Emit token expired event
			tokenPrefix := tokenString
			if len(tokenString) > 20 {
				tokenPrefix = tokenString[:20] + "..."
			}
			s.emitEvent(context.Background(), EventTypeTokenExpired, map[string]interface{}{
				"tokenString": tokenPrefix, // Only log prefix for security
			}, nil)
			return nil, ErrTokenExpired
		}
		return nil, ErrTokenInvalid
	}

	if !token.Valid {
		return nil, ErrTokenInvalid
	}

	claims, ok := token.Claims.(jwt.MapClaims)
	if !ok {
		return nil, ErrTokenMalformed
	}

	// Check token type
	tokenType, ok := claims["type"].(string)
	if !ok || tokenType != "access" {
		return nil, ErrTokenInvalid
	}

	// Extract claims
	userID, _ := claims["user_id"].(string)
	email, _ := claims["email"].(string)
	issuer, _ := claims["iss"].(string)
	subject, _ := claims["sub"].(string)

	var roles []string
	if rolesInterface, exists := claims["roles"]; exists {
		if rolesList, ok := rolesInterface.([]interface{}); ok {
			for _, role := range rolesList {
				if roleStr, ok := role.(string); ok {
					roles = append(roles, roleStr)
				}
			}
		}
	}

	var permissions []string
	if permsInterface, exists := claims["permissions"]; exists {
		if permsList, ok := permsInterface.([]interface{}); ok {
			for _, perm := range permsList {
				if permStr, ok := perm.(string); ok {
					permissions = append(permissions, permStr)
				}
			}
		}
	}

	issuedAt := time.Unix(int64(claims["iat"].(float64)), 0)
	expiresAt := time.Unix(int64(claims["exp"].(float64)), 0)

	// Extract custom claims
	custom := make(map[string]interface{})
	standardClaims := map[string]bool{
		"user_id": true, "email": true, "roles": true, "permissions": true,
		"iat": true, "exp": true, "iss": true, "sub": true, "type": true,
	}
	for k, v := range claims {
		if !standardClaims[k] {
			custom[k] = v
		}
	}

	claimsResult := &Claims{
		UserID:      userID,
		Email:       email,
		Roles:       roles,
		Permissions: permissions,
		IssuedAt:    issuedAt,
		ExpiresAt:   expiresAt,
		Issuer:      issuer,
		Subject:     subject,
		Custom:      custom,
	}

	// Emit token validated event
	s.emitEvent(context.Background(), EventTypeTokenValidated, map[string]interface{}{
		"userID":    userID,
		"tokenType": claims["type"],
	}, nil)

	return claimsResult, nil
}

// RefreshToken creates a new token pair using a refresh token
func (s *Service) RefreshToken(refreshTokenString string) (*TokenPair, error) {
	token, err := jwt.Parse(refreshTokenString, func(token *jwt.Token) (interface{}, error) {
		if _, ok := token.Method.(*jwt.SigningMethodHMAC); !ok {
			return nil, fmt.Errorf("%w: %v", ErrUnexpectedSigningMethod, token.Header["alg"])
		}
		return []byte(s.config.JWT.Secret), nil
	})

	if err != nil {
		if strings.Contains(err.Error(), "token is expired") {
			// Emit token expired event for refresh token
			tokenPrefix := refreshTokenString
			if len(refreshTokenString) > 10 {
				tokenPrefix = refreshTokenString[:10] + "..."
			}
			s.emitEvent(context.Background(), EventTypeTokenExpired, map[string]interface{}{
				"token":     tokenPrefix, // Only show first 10 chars for security
				"tokenType": "refresh",
			}, nil)
			return nil, ErrTokenExpired
		}
		return nil, ErrTokenInvalid
	}

	if !token.Valid {
		return nil, ErrTokenInvalid
	}

	claims, ok := token.Claims.(jwt.MapClaims)
	if !ok {
		return nil, ErrTokenMalformed
	}

	// Check token type
	tokenType, ok := claims["type"].(string)
	if !ok || tokenType != "refresh" {
		return nil, ErrTokenInvalid
	}

	userID, ok := claims["user_id"].(string)
	if !ok {
		return nil, ErrTokenMalformed
	}

	// Get user to include current roles and permissions
	user, err := s.userStore.GetUser(context.Background(), userID)
	if err != nil {
		return nil, fmt.Errorf("failed to get user: %w", err)
	}

	if !user.Active {
		return nil, ErrInvalidCredentials
	}

	// Add a small delay to ensure different timestamps for new tokens
	time.Sleep(time.Millisecond)

	// Create new token pair with current user data
	customClaims := map[string]interface{}{
		"email":       user.Email,
		"roles":       user.Roles,
		"permissions": user.Permissions,
	}

	newTokenPair, err := s.GenerateToken(userID, customClaims)
	if err != nil {
		return nil, err
	}

	// Emit token refreshed event
	s.emitEvent(context.Background(), EventTypeTokenRefreshed, map[string]interface{}{
		"userID":    userID,
		"expiresAt": newTokenPair.ExpiresAt,
	}, nil)

	return newTokenPair, nil
}

// HashPassword hashes a password using bcrypt
func (s *Service) HashPassword(password string) (string, error) {
	cost := s.config.Password.BcryptCost
	hash, err := bcrypt.GenerateFromPassword([]byte(password), cost)
	if err != nil {
		return "", fmt.Errorf("failed to hash password: %w", err)
	}
	return string(hash), nil
}

// VerifyPassword verifies a password against its hash
func (s *Service) VerifyPassword(hashedPassword, password string) error {
	err := bcrypt.CompareHashAndPassword([]byte(hashedPassword), []byte(password))
	if err != nil {
		return ErrInvalidCredentials
	}
	return nil
}

// ValidatePasswordStrength validates password against configured requirements
func (s *Service) ValidatePasswordStrength(password string) error {
	if len(password) < s.config.Password.MinLength {
		return ErrPasswordTooWeak
	}

	var hasUpper, hasLower, hasDigit, hasSpecial bool

	for _, char := range password {
		switch {
		case unicode.IsUpper(char):
			hasUpper = true
		case unicode.IsLower(char):
			hasLower = true
		case unicode.IsDigit(char):
			hasDigit = true
		case unicode.IsPunct(char) || unicode.IsSymbol(char):
			hasSpecial = true
		}
	}

	if s.config.Password.RequireUpper && !hasUpper {
		return ErrPasswordTooWeak
	}
	if s.config.Password.RequireLower && !hasLower {
		return ErrPasswordTooWeak
	}
	if s.config.Password.RequireDigit && !hasDigit {
		return ErrPasswordTooWeak
	}
	if s.config.Password.RequireSpecial && !hasSpecial {
		return ErrPasswordTooWeak
	}

	return nil
}

// CreateSession creates a new user session
func (s *Service) CreateSession(userID string, metadata map[string]interface{}) (*Session, error) {
	sessionID, err := generateRandomID(32)
	if err != nil {
		return nil, fmt.Errorf("failed to generate session ID: %w", err)
	}

	now := time.Now()
	session := &Session{
		ID:        sessionID,
		UserID:    userID,
		CreatedAt: now,
		ExpiresAt: now.Add(s.config.Session.GetSessionMaxAge()),
		Active:    true,
		Metadata:  metadata,
	}

	err = s.sessionStore.Store(context.Background(), session)
	if err != nil {
		return nil, fmt.Errorf("failed to store session: %w", err)
	}

	// Emit session created event
	s.emitEvent(context.Background(), EventTypeSessionCreated, map[string]interface{}{
		"sessionID": sessionID,
		"userID":    userID,
		"expiresAt": session.ExpiresAt,
		"metadata":  metadata, // Include metadata in data instead of extensions
	}, nil)

	return session, nil
}

// GetSession retrieves a session by ID
func (s *Service) GetSession(sessionID string) (*Session, error) {
	session, err := s.sessionStore.Get(context.Background(), sessionID)
	if err != nil {
		return nil, ErrSessionNotFound
	}

	if time.Now().After(session.ExpiresAt) {
		_ = s.sessionStore.Delete(context.Background(), sessionID) // Ignore error for expired session cleanup

		// Emit session expired event
		s.emitEvent(context.Background(), EventTypeSessionExpired, map[string]interface{}{
			"sessionID": sessionID,
			"userID":    session.UserID,
		}, nil)

		return nil, ErrSessionExpired
	}

	if !session.Active {
		return nil, ErrSessionNotFound
	}

	// Emit session accessed event
	s.emitEvent(context.Background(), EventTypeSessionAccessed, map[string]interface{}{
		"sessionID": sessionID,
		"userID":    session.UserID,
	}, nil)

	return session, nil
}

// DeleteSession removes a session
func (s *Service) DeleteSession(sessionID string) error {
<<<<<<< HEAD
	if err := s.sessionStore.Delete(context.Background(), sessionID); err != nil {
		return fmt.Errorf("failed to delete session: %w", err)
	}
=======
	// Get session first to get userID for event
	session, err := s.sessionStore.Get(context.Background(), sessionID)
	var userID string
	if err == nil && session != nil {
		userID = session.UserID
	}

	err = s.sessionStore.Delete(context.Background(), sessionID)
	if err != nil {
		return fmt.Errorf("deleting session: %w", err)
	}

	// Emit session destroyed event
	s.emitEvent(context.Background(), EventTypeSessionDestroyed, map[string]interface{}{
		"sessionID": sessionID,
		"userID":    userID,
	}, nil)

>>>>>>> e1cd1125
	return nil
}

// RefreshSession extends a session's expiration time
func (s *Service) RefreshSession(sessionID string) (*Session, error) {
	session, err := s.sessionStore.Get(context.Background(), sessionID)
	if err != nil {
<<<<<<< HEAD
		return nil, fmt.Errorf("failed to get session: %w", err)
=======
		return nil, fmt.Errorf("getting session for refresh: %w", err)
>>>>>>> e1cd1125
	}

	if !session.Active {
		return nil, ErrSessionExpired
	}

	// Capture the original expiration time before modifying
	originalExpiresAt := session.ExpiresAt

	// Add a small delay to ensure the new expiration time is detectably later
	time.Sleep(time.Millisecond)

	// Update expiration time to extend the session
	newExpiresAt := time.Now().Add(s.config.Session.GetSessionMaxAge())
	session.ExpiresAt = newExpiresAt

	// Ensure the new expiration is actually later than the original
	if !newExpiresAt.After(originalExpiresAt) {
		// If for some reason it's not later, add extra time
		session.ExpiresAt = originalExpiresAt.Add(time.Millisecond)
	}

	err = s.sessionStore.Store(context.Background(), session)
	if err != nil {
<<<<<<< HEAD
		return nil, fmt.Errorf("failed to store session: %w", err)
=======
		return nil, fmt.Errorf("storing refreshed session: %w", err)
>>>>>>> e1cd1125
	}

	return session, nil
}

// GetOAuth2AuthURL returns the OAuth2 authorization URL for a provider
func (s *Service) GetOAuth2AuthURL(provider, state string) (string, error) {
	config, exists := s.oauth2Configs[provider]
	if !exists {
		return "", ErrProviderNotFound
	}

	authURL := config.AuthCodeURL(state)

	// Emit OAuth2 auth URL generated event
	s.emitEvent(context.Background(), EventTypeOAuth2AuthURL, map[string]interface{}{
		"provider": provider,
		"state":    state,
	}, nil)

	return authURL, nil
}

// ExchangeOAuth2Code exchanges an OAuth2 authorization code for user info
func (s *Service) ExchangeOAuth2Code(provider, code, state string) (*OAuth2Result, error) {
	config, exists := s.oauth2Configs[provider]
	if !exists {
		return nil, ErrProviderNotFound
	}

	token, err := config.Exchange(context.Background(), code)
	if err != nil {
		return nil, fmt.Errorf("%w: %w", ErrOAuth2Failed, err)
	}

	// Get user info from provider
	userInfo, err := s.fetchOAuth2UserInfo(provider, token.AccessToken)
	if err != nil {
		return nil, fmt.Errorf("failed to fetch user info: %w", err)
	}

	result := &OAuth2Result{
		Provider:     provider,
		UserInfo:     userInfo,
		AccessToken:  token.AccessToken,
		RefreshToken: token.RefreshToken,
		ExpiresAt:    token.Expiry,
	}

	// Emit OAuth2 exchange successful event
	s.emitEvent(context.Background(), EventTypeOAuth2Exchange, map[string]interface{}{
		"provider": provider,
		"userInfo": userInfo,
	}, map[string]interface{}{
		"expiresAt": token.Expiry,
	})

	return result, nil
}

// fetchOAuth2UserInfo fetches user information from OAuth2 provider
func (s *Service) fetchOAuth2UserInfo(provider, accessToken string) (map[string]interface{}, error) {
	providerConfig, exists := s.config.OAuth2.Providers[provider]
	if !exists {
		return nil, ErrProviderNotFound
	}

	if providerConfig.UserInfoURL == "" {
<<<<<<< HEAD
		return nil, fmt.Errorf("%w: %s", ErrUserInfoNotConfigured, provider)
=======
		return nil, fmt.Errorf("%w: %s", ErrUserInfoURLNotConfigured, provider)
>>>>>>> e1cd1125
	}

	// Create HTTP request to fetch user info from OAuth2 provider
	ctx, cancel := context.WithTimeout(context.Background(), 30*time.Second)
	defer cancel()

	req, err := http.NewRequestWithContext(ctx, "GET", providerConfig.UserInfoURL, nil)
	if err != nil {
		return nil, fmt.Errorf("creating user info request: %w", err)
	}

	// Set authorization header with the access token
	req.Header.Set("Authorization", "Bearer "+accessToken)
	req.Header.Set("Accept", "application/json")

	// Use a reusable HTTP client with appropriate timeout
	client := &http.Client{
		Timeout: 30 * time.Second,
		Transport: &http.Transport{
			MaxIdleConns:        10,
			IdleConnTimeout:     90 * time.Second,
			DisableCompression:  false,
			TLSHandshakeTimeout: 10 * time.Second,
		},
	}

	resp, err := client.Do(req)
	if err != nil {
		return nil, fmt.Errorf("fetching user info from provider %s: %w", provider, err)
	}
	defer resp.Body.Close()

	// Check for successful response
	if resp.StatusCode != http.StatusOK {
		body, _ := io.ReadAll(resp.Body)
		return nil, fmt.Errorf("user info request failed with status %d: %w", resp.StatusCode, &UserInfoError{StatusCode: resp.StatusCode, Body: string(body)})
	}

	// Read and parse the response
	body, err := io.ReadAll(resp.Body)
	if err != nil {
		return nil, fmt.Errorf("reading user info response: %w", err)
	}

	var userInfo map[string]interface{}
	if err := json.Unmarshal(body, &userInfo); err != nil {
		return nil, fmt.Errorf("parsing user info JSON: %w", err)
	}

	// Add provider information to the user info
	userInfo["provider"] = provider

	return userInfo, nil
}

// generateRandomID generates a random hex-encoded ID
func generateRandomID(length int) (string, error) {
	bytes := make([]byte, length)
	if _, err := rand.Read(bytes); err != nil {
<<<<<<< HEAD
		return "", fmt.Errorf("%w: %w", ErrRandomGeneration, err)
=======
		return "", fmt.Errorf("generating random bytes: %w", err)
>>>>>>> e1cd1125
	}
	return hex.EncodeToString(bytes), nil
}<|MERGE_RESOLUTION|>--- conflicted
+++ resolved
@@ -455,11 +455,6 @@
 
 // DeleteSession removes a session
 func (s *Service) DeleteSession(sessionID string) error {
-<<<<<<< HEAD
-	if err := s.sessionStore.Delete(context.Background(), sessionID); err != nil {
-		return fmt.Errorf("failed to delete session: %w", err)
-	}
-=======
 	// Get session first to get userID for event
 	session, err := s.sessionStore.Get(context.Background(), sessionID)
 	var userID string
@@ -478,7 +473,6 @@
 		"userID":    userID,
 	}, nil)
 
->>>>>>> e1cd1125
 	return nil
 }
 
@@ -486,11 +480,7 @@
 func (s *Service) RefreshSession(sessionID string) (*Session, error) {
 	session, err := s.sessionStore.Get(context.Background(), sessionID)
 	if err != nil {
-<<<<<<< HEAD
-		return nil, fmt.Errorf("failed to get session: %w", err)
-=======
 		return nil, fmt.Errorf("getting session for refresh: %w", err)
->>>>>>> e1cd1125
 	}
 
 	if !session.Active {
@@ -515,11 +505,7 @@
 
 	err = s.sessionStore.Store(context.Background(), session)
 	if err != nil {
-<<<<<<< HEAD
-		return nil, fmt.Errorf("failed to store session: %w", err)
-=======
 		return nil, fmt.Errorf("storing refreshed session: %w", err)
->>>>>>> e1cd1125
 	}
 
 	return session, nil
@@ -588,11 +574,7 @@
 	}
 
 	if providerConfig.UserInfoURL == "" {
-<<<<<<< HEAD
-		return nil, fmt.Errorf("%w: %s", ErrUserInfoNotConfigured, provider)
-=======
 		return nil, fmt.Errorf("%w: %s", ErrUserInfoURLNotConfigured, provider)
->>>>>>> e1cd1125
 	}
 
 	// Create HTTP request to fetch user info from OAuth2 provider
@@ -652,11 +634,7 @@
 func generateRandomID(length int) (string, error) {
 	bytes := make([]byte, length)
 	if _, err := rand.Read(bytes); err != nil {
-<<<<<<< HEAD
-		return "", fmt.Errorf("%w: %w", ErrRandomGeneration, err)
-=======
 		return "", fmt.Errorf("generating random bytes: %w", err)
->>>>>>> e1cd1125
 	}
 	return hex.EncodeToString(bytes), nil
 }