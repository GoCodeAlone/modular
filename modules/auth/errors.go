--- conflicted
+++ resolved
@@ -4,26 +4,6 @@
 
 // Auth module specific errors
 var (
-<<<<<<< HEAD
-	ErrInvalidConfig           = errors.New("invalid auth configuration")
-	ErrInvalidCredentials      = errors.New("invalid credentials")
-	ErrTokenExpired            = errors.New("token has expired")
-	ErrTokenInvalid            = errors.New("token is invalid")
-	ErrTokenMalformed          = errors.New("token is malformed")
-	ErrUserNotFound            = errors.New("user not found")
-	ErrUserAlreadyExists       = errors.New("user already exists")
-	ErrPasswordTooWeak         = errors.New("password does not meet requirements")
-	ErrSessionNotFound         = errors.New("session not found")
-	ErrSessionExpired          = errors.New("session has expired")
-	ErrOAuth2Failed            = errors.New("oauth2 authentication failed")
-	ErrProviderNotFound        = errors.New("oauth2 provider not found")
-	ErrUserStoreInvalid        = errors.New("user_store service does not implement UserStore interface")
-	ErrSessionStoreInvalid     = errors.New("session_store service does not implement SessionStore interface")
-	ErrUnexpectedSigningMethod = errors.New("unexpected signing method")
-	ErrUserInfoNotConfigured   = errors.New("user info URL not configured for provider")
-	ErrRandomGeneration        = errors.New("failed to generate random bytes")
-)
-=======
 	ErrInvalidConfig             = errors.New("invalid auth configuration")
 	ErrInvalidCredentials        = errors.New("invalid credentials")
 	ErrTokenExpired              = errors.New("token has expired")
@@ -51,5 +31,4 @@
 
 func (e *UserInfoError) Error() string {
 	return "user info request failed"
-}
->>>>>>> e1cd1125
+}