// Package reverseproxy provides error definitions for the reverse proxy module.
package reverseproxy

import "errors"

// Error definitions for the reverse proxy module.
var (
	// ErrCircuitOpen defined in circuit_breaker.go
	ErrMaxRetriesReached        = errors.New("maximum number of retries reached")
	ErrRequestTimeout           = errors.New("request timed out")
	ErrNoAvailableBackend       = errors.New("no available backend")
	ErrBackendServiceNotFound   = errors.New("backend service not found")
	ErrConfigurationNil         = errors.New("configuration is nil")
	ErrDefaultBackendNotDefined = errors.New("default backend is not defined in backend_services")
	ErrTenantIDRequired         = errors.New("tenant ID is required but TenantIDHeader is not set")
	ErrServiceNotHandleFunc     = errors.New("service does not implement HandleFunc interface")
	ErrCannotRegisterRoutes     = errors.New("cannot register routes: router is nil")
	ErrBackendNotFound          = errors.New("backend not found")
	ErrBackendProxyNil          = errors.New("backend proxy is nil")
	ErrFeatureFlagNotFound      = errors.New("feature flag not found")
	ErrDryRunModeNotEnabled     = errors.New("dry-run mode is not enabled")
	ErrApplicationNil           = errors.New("app cannot be nil")
	ErrLoggerNil                = errors.New("logger cannot be nil")
<<<<<<< HEAD
=======

	// Event observation errors
	ErrNoSubjectForEventEmission = errors.New("no subject available for event emission")
>>>>>>> e1cd1125
)<|MERGE_RESOLUTION|>--- conflicted
+++ resolved
@@ -21,10 +21,7 @@
 	ErrDryRunModeNotEnabled     = errors.New("dry-run mode is not enabled")
 	ErrApplicationNil           = errors.New("app cannot be nil")
 	ErrLoggerNil                = errors.New("logger cannot be nil")
-<<<<<<< HEAD
-=======
 
 	// Event observation errors
 	ErrNoSubjectForEventEmission = errors.New("no subject available for event emission")
->>>>>>> e1cd1125
 )