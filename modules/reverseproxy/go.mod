--- conflicted
+++ resolved
@@ -18,10 +18,7 @@
 	github.com/golobby/dotenv v1.3.2 // indirect
 	github.com/golobby/env/v2 v2.2.4 // indirect
 	github.com/pmezard/go-difflib v1.0.1-0.20181226105442-5d4384ee4fb2 // indirect
-<<<<<<< HEAD
 	github.com/rogpeppe/go-internal v1.13.1 // indirect
 	github.com/stretchr/objx v0.5.2 // indirect
-=======
->>>>>>> 752bb196
 	gopkg.in/yaml.v3 v3.0.1 // indirect
 )