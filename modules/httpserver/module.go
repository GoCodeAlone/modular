--- conflicted
+++ resolved
@@ -197,11 +197,7 @@
 		// Get the router service (which implements http.Handler)
 		handler, ok := services["router"].(http.Handler)
 		if !ok {
-<<<<<<< HEAD
-			return nil, fmt.Errorf("%w: %s", ErrRouterNotHTTPHandler, "router")
-=======
 			return nil, fmt.Errorf("%w: %s", ErrRouterServiceNotHandler, "router")
->>>>>>> e1cd1125
 		}
 
 		// Store the handler for use in Start - wrap with request event middleware
@@ -364,11 +360,7 @@
 		var dialer net.Dialer
 		conn, err := dialer.DialContext(checkCtx, "tcp", addr)
 		if err != nil {
-<<<<<<< HEAD
-			return fmt.Errorf("failed to connect to server: %w", err)
-=======
 			return fmt.Errorf("dialing server: %w", err)
->>>>>>> e1cd1125
 		}
 		if closeErr := conn.Close(); closeErr != nil {
 			m.logger.Warn("Failed to close connection", "error", closeErr)
@@ -597,11 +589,7 @@
 func (m *HTTPServerModule) createTempFile(pattern, content string) (string, error) {
 	tmpFile, err := os.CreateTemp("", pattern)
 	if err != nil {
-<<<<<<< HEAD
-		return "", fmt.Errorf("failed to create temp file: %w", err)
-=======
 		return "", fmt.Errorf("creating temp file: %w", err)
->>>>>>> e1cd1125
 	}
 	defer func() {
 		if closeErr := tmpFile.Close(); closeErr != nil {
@@ -610,11 +598,7 @@
 	}()
 
 	if _, err := tmpFile.WriteString(content); err != nil {
-<<<<<<< HEAD
-		return "", fmt.Errorf("failed to write to temp file: %w", err)
-=======
 		return "", fmt.Errorf("writing to temp file: %w", err)
->>>>>>> e1cd1125
 	}
 
 	return tmpFile.Name(), nil
